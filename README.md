--- conflicted
+++ resolved
@@ -4,7 +4,7 @@
 
 The site is built with **Next.js 14**, **Tailwind**, and the v0 component kit, then fully customized around the Module Spelunker product brief.
 
-## 🧭 What\'s on the page?
+## 🧭 What's on the page?
 - Problem + positioning for pre-runtime agent assurance
 - Core capabilities (Static SDK Validator, Pattern Match Engine, Token Efficiency Analyzer, Deterministic CI/CD Gate)
 - Persona value for AI engineers, SRE/DevOps, and platform architects
@@ -24,96 +24,11 @@
 pnpm build # production build
 ```
 
-<<<<<<< HEAD
 ## 🛠️ Tech stack
 - Next.js App Router
 - Tailwind CSS (v4 preview)
 - Lucide icons
 - Formcarry for beta form submissions
-=======
-## 🎯 Who Benefits?
-
-### Primary Users
-- **Companies like Robinhood** (generating majority of code with AI)
-- **Startups** shipping fast but need reliability
-- **Enterprise Teams** with compliance requirements
-
-### The Value
-- **Prevent costly failures** before they happen
-- **Reduce debugging time** by 75%
-- **Build trust** in AI-generated code
-
-## 🧪 Try It Yourself
-
-Want to see AgsaNet in action? Here's a simple test:
-
-1. Paste any AI-generated code
-2. Get instant validation report
-3. See exactly what would fail in production
-
-**Demo**: [Coming Soon - Building for the class project!]
-
-## 📚 Philosophy & Approach
-
-Our approach is inspired by:
-- [NestJS Spelunker patterns](philosophies/foundations.md) for dependency analysis
-- [MIT's MAIA research](philosophies/foundations.md#chapter-5-maia-and-the-future-of-automated-interpretability) for automated interpretability
-- [Minecraft spelunking strategies](philosophies/spelunking_strategies.md) for systematic exploration
-
-## ⚠️ Honest Limitations
-
-I'll be transparent - this problem might not resonate with everyone in the class. But here's what I do know:
-
-- **Historical patterns aren't perfect** - We can only catch ~70% of failures
-- **Black swan events** - Novel bugs we've never seen before will slip through
-- **Pattern decay** - AI models evolve, our patterns need constant updating
-
-Read more: [Understanding Our Limitations](philosophies/limitations.md)
-
-## 🤝 Seeking Your Feedback
-
-As a student at Texas State, I'm looking for feedback on:
-
-1. **Is the problem clear?** Even if you haven't experienced it personally?
-2. **Does the solution make sense?** Or is it too technical?
-3. **What would make you trust this?** What proof would you need?
-4. **Pricing thoughts?** What would your company pay to prevent AI failures?
-
-## 📈 Roadmap
-
-- **Phase 1** (Current): Pattern mining from GitHub issues ✅
-- **Phase 2** (Q1 2025): MVP for OpenAI SDK validation
-- **Phase 3** (Q2 2025): Enterprise features & compliance
-- **Phase 4** (Q3 2025): Multi-model support (Anthropic, Google, etc.)
-
-## 🔗 Resources
-
-- **Research Paper**: [CMU Study on AI Code Failures (2024)](https://arxiv.org/example)
-- **Case Studies**: [How Companies Lost Money on AI Bugs](case_studies.md)
-- **Technical Docs**: [Implementation Details](docs/technical.md)
-
-## 📬 Contact
-
-**Saksham Adhikari**
-Computer Information Systems @ Texas State University
-Looking for: Feedback, beta testers, and advisors
-
----
-
-*This project started as a class assignment but represents a real problem I'm passionate about solving. Even if you've never written code that talks to AI, you've probably used ChatGPT and noticed it sometimes gives confident-but-wrong answers. Now imagine that happening in production code handling millions of dollars. That's what we're preventing.*
-
-**Built with ❤️ at TXST 🐾**
-
----
-
-### Citations & References
-
-1. Carnegie Mellon University. (2024). "Analysis of AI-Generated Code Reliability in Production Systems." *ACM Computing Surveys*.
-2. MIT CSAIL. (2024). "MAIA: Multimodal Automated Interpretability Agent." *arXiv preprint*.
-3. OpenAI. (2024). "Best Practices for Production AI Systems." *OpenAI Documentation*.
-4. Stack Overflow. (2024). "Developer Survey: AI Tool Usage." *Annual Developer Survey*.
-5. GitHub. (2024). "The State of AI-Assisted Development." *GitHub Research*.
->>>>>>> a0c15661
 
 ## 📄 License
 MIT
